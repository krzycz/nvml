--- conflicted
+++ resolved
@@ -100,13 +100,8 @@
                     self.test.ld_preload
                 self.valgrind.handle_ld_preload(self.test.ld_preload)
             env['LD_LIBRARY_PATH'] = self.build.libdir + os.pathsep +\
-<<<<<<< HEAD
+                envconfig['GLOBAL_LIB_PATH'] + os.pathsep +\
                 env.get('LD_LIBRARY_PATH', '')
-=======
-                                     envconfig['GLOBAL_LIB_PATH'] +\
-                                     os.pathsep +\
-                                     env.get('LD_LIBRARY_PATH', '')
->>>>>>> cf5d532d
             cmd = os.path.join(self.test.cwd, cmd) + self.build.exesuffix
             cmd = '{} {}'.format(self.valgrind.cmd, cmd)
 

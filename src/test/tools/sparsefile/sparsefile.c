/*
<<<<<<< HEAD
 * Copyright 2014-2018, Intel Corporation
=======
 * Copyright 2014-2019, Intel Corporation
>>>>>>> 2e68ed4c
 *
 * Redistribution and use in source and binary forms, with or without
 * modification, are permitted provided that the following conditions
 * are met:
 *
 *     * Redistributions of source code must retain the above copyright
 *       notice, this list of conditions and the following disclaimer.
 *
 *     * Redistributions in binary form must reproduce the above copyright
 *       notice, this list of conditions and the following disclaimer in
 *       the documentation and/or other materials provided with the
 *       distribution.
 *
 *     * Neither the name of the copyright holder nor the names of its
 *       contributors may be used to endorse or promote products derived
 *       from this software without specific prior written permission.
 *
 * THIS SOFTWARE IS PROVIDED BY THE COPYRIGHT HOLDERS AND CONTRIBUTORS
 * "AS IS" AND ANY EXPRESS OR IMPLIED WARRANTIES, INCLUDING, BUT NOT
 * LIMITED TO, THE IMPLIED WARRANTIES OF MERCHANTABILITY AND FITNESS FOR
 * A PARTICULAR PURPOSE ARE DISCLAIMED. IN NO EVENT SHALL THE COPYRIGHT
 * OWNER OR CONTRIBUTORS BE LIABLE FOR ANY DIRECT, INDIRECT, INCIDENTAL,
 * SPECIAL, EXEMPLARY, OR CONSEQUENTIAL DAMAGES (INCLUDING, BUT NOT
 * LIMITED TO, PROCUREMENT OF SUBSTITUTE GOODS OR SERVICES; LOSS OF USE,
 * DATA, OR PROFITS; OR BUSINESS INTERRUPTION) HOWEVER CAUSED AND ON ANY
 * THEORY OF LIABILITY, WHETHER IN CONTRACT, STRICT LIABILITY, OR TORT
 * (INCLUDING NEGLIGENCE OR OTHERWISE) ARISING IN ANY WAY OUT OF THE USE
 * OF THIS SOFTWARE, EVEN IF ADVISED OF THE POSSIBILITY OF SUCH DAMAGE.
 */

/*
 * sparsefile.c -- a simple utility to create sparse files on Windows
 *
 * usage: sparsefile [options] filename len
 * where options can be:
 *    -v - verbose output
 *    -s - do not create file if sparse files are not supported
 *    -f - overwrite file if already exists
 */

#include <windows.h>
#include <stdio.h>
#include "util.h"

#define MAXPRINT 8192

static int Opt_verbose;
static int Opt_sparse;
static int Opt_force;

/*
 * out_err_vargs -- print error message
 */
static void
out_err_vargs(const wchar_t *fmt, va_list ap)
{
	wchar_t errmsg[MAXPRINT];
	DWORD lasterr = GetLastError();

	vfwprintf(stderr, fmt, ap);
	if (lasterr) {
		size_t size = FormatMessageW(FORMAT_MESSAGE_FROM_SYSTEM,
				NULL, lasterr,
				MAKELANGID(LANG_NEUTRAL, SUBLANG_DEFAULT),
				errmsg, MAXPRINT, NULL);
		fwprintf(stderr, L": %s", errmsg);
	} else {
		fwprintf(stderr, L"\n");
	}

	SetLastError(0);
}

/*
 * out_err -- print error message
 */
static void
out_err(const wchar_t *fmt, ...)
{
	va_list ap;
	va_start(ap, fmt);
	out_err_vargs(fmt, ap);
	va_end(ap);
}

/*
 * print_file_size -- prints file size and its size on disk
 */
static void
print_file_size(const wchar_t *filename)
{
	LARGE_INTEGER filesize;
	FILE_COMPRESSION_INFO fci;

	HANDLE fh = CreateFileW(filename, GENERIC_READ,
			FILE_SHARE_READ | FILE_SHARE_WRITE, NULL,
			OPEN_EXISTING, FILE_ATTRIBUTE_NORMAL, NULL);
	if (fh == INVALID_HANDLE_VALUE) {
		out_err(L"CreateFile");
		return;
	}

	BOOL ret = GetFileSizeEx(fh, &filesize);
	if (ret == FALSE) {
		out_err(L"GetFileSizeEx");
		goto err;
	}

	ret = GetFileInformationByHandleEx(fh, FileCompressionInfo,
			&fci, sizeof(fci));
	if (ret == FALSE) {
		out_err(L"GetFileInformationByHandleEx");
		goto err;
	}

	if (filesize.QuadPart < 65536)
		fwprintf(stderr, L"\ntotal size: %lluB",
				filesize.QuadPart);
	else
		fwprintf(stderr, L"\ntotal size: %lluKB",
				filesize.QuadPart / 1024);

	if (fci.CompressedFileSize.QuadPart < 65536)
		fwprintf(stderr, L", actual size on disk: %lluKB\n",
				fci.CompressedFileSize.QuadPart);
	else
		fwprintf(stderr, L", actual size on disk: %lluKB\n",
				fci.CompressedFileSize.QuadPart / 1024);

err:
	CloseHandle(fh);
}

/*
 * create_sparse_file -- creates sparse file of given size
 */
static int
create_sparse_file(const wchar_t *filename, size_t len)
{
	/* create zero-length file */
	DWORD create = Opt_force ? CREATE_ALWAYS : CREATE_NEW;
	HANDLE fh = CreateFileW(filename, GENERIC_READ | GENERIC_WRITE,
			FILE_SHARE_READ | FILE_SHARE_WRITE, NULL,
			create, FILE_ATTRIBUTE_NORMAL, NULL);
	if (fh == INVALID_HANDLE_VALUE) {
		out_err(L"CreateFile");
		return -1;
	}
	SetLastError(0);

	/* check if sparse files are supported */
	DWORD flags = 0;
	BOOL ret = GetVolumeInformationByHandleW(fh, NULL, 0, NULL, NULL,
			&flags, NULL, 0);
	if (ret == FALSE) {
		if (Opt_verbose || Opt_sparse)
			out_err(L"GetVolumeInformationByHandle");
	} else if ((flags & FILE_SUPPORTS_SPARSE_FILES) == 0) {
		if (Opt_verbose || Opt_sparse)
			out_err(L"Volume does not support sparse files.");
		if (Opt_sparse)
			goto err;
	}

	/* mark file as sparse */
	if (flags & FILE_SUPPORTS_SPARSE_FILES) {
		DWORD nbytes;
		ret = DeviceIoControl(fh, FSCTL_SET_SPARSE, NULL, 0, NULL,
				0, &nbytes, NULL);
		if (ret == FALSE) {
			if (Opt_verbose || Opt_sparse)
				out_err(L"DeviceIoControl");
			if (Opt_sparse)
				goto err;
		}
	}

	/* set file length */
	LARGE_INTEGER llen;
	llen.QuadPart = len;

	ret = SetFilePointerEx(fh, llen, NULL, FILE_BEGIN);
	if (ret == FALSE) {
		out_err(L"SetFilePointerEx");
		goto err;
	}

	ret = SetEndOfFile(fh);
	if (ret == FALSE) {
		out_err(L"SetEndOfFile");
		goto err;
	}

	CloseHandle(fh);
	return 0;

err:
	CloseHandle(fh);
	DeleteFileW(filename);
	return -1;
}

int
wmain(int argc, const wchar_t *argv[])
{
	util_suppress_errmsg();
	if (argc < 2) {
		fwprintf(stderr, L"Usage: %s filename len\n", argv[0]);
		exit(1);
	}

	int i = 1;
	while (i < argc && argv[i][0] == '-') {
		switch (argv[i][1]) {
			case 'v':
				Opt_verbose = 1;
				break;
			case 's':
				Opt_sparse = 1;
				break;
			case 'f':
				Opt_force = 1;
				break;
			default:
				out_err(L"Unknown option: \'%c\'.", argv[i][1]);
				exit(2);
		}
		++i;
	}

	const wchar_t *filename = argv[i];
	long long len = _wtoll(argv[i + 1]);

	if (len < 0) {
		out_err(L"Invalid file length: %lld.\n", len);
		exit(3);
	}

	if (create_sparse_file(filename, len) < 0) {
		out_err(L"File creation failed.");
		exit(4);
	}

	if (Opt_verbose)
		print_file_size(filename);

	return 0;
}<|MERGE_RESOLUTION|>--- conflicted
+++ resolved
@@ -1,9 +1,5 @@
 /*
-<<<<<<< HEAD
- * Copyright 2014-2018, Intel Corporation
-=======
  * Copyright 2014-2019, Intel Corporation
->>>>>>> 2e68ed4c
  *
  * Redistribution and use in source and binary forms, with or without
  * modification, are permitted provided that the following conditions
